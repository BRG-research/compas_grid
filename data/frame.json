--- conflicted
+++ resolved
@@ -1,5 +1,184 @@
-<<<<<<< HEAD
-{"Model::Line::Segments": [{"dtype": "compas.geometry/Line", "data": {"start": [-3000.0, -3000.0, 0.0], "end": [-3000.0, -3000.0, 3800.0]}, "guid": "4a2c4a1e-a724-431a-9652-7c15e273c00d"}, {"dtype": "compas.geometry/Line", "data": {"start": [-3000.0, 3000.0, 0.0], "end": [-3000.0, 3000.0, 3800.0]}, "guid": "fbc386d2-8895-4bbf-a81e-671b3b974316"}, {"dtype": "compas.geometry/Line", "data": {"start": [3000.0, 3000.0, 0.0], "end": [3000.0, 3000.0, 3800.0]}, "guid": "5a9e8822-188e-4034-a32c-a787d7fb3e7e"}, {"dtype": "compas.geometry/Line", "data": {"start": [3000.0, -3000.0, 0.0], "end": [3000.0, -3000.0, 3800.0]}, "guid": "88329074-304e-47da-86da-076392fe6621"}, {"dtype": "compas.geometry/Line", "data": {"start": [-3000.0, -3000.0, 3800.0], "end": [-3000.0, 3000.0, 3800.0]}, "guid": "a82f4401-5601-4fe8-b740-9832dae39935"}, {"dtype": "compas.geometry/Line", "data": {"start": [-3000.0, 3000.0, 3800.0], "end": [3000.0, 3000.0, 3800.0]}, "guid": "979e94ed-c4f2-48c6-a364-2d1e1c37a3cd"}, {"dtype": "compas.geometry/Line", "data": {"start": [3000.0, 3000.0, 3800.0], "end": [3000.0, -3000.0, 3800.0]}, "guid": "c22f45b2-1f4a-4879-b71c-328197866fbc"}, {"dtype": "compas.geometry/Line", "data": {"start": [3000.0, -3000.0, 3800.0], "end": [-3000.0, -3000.0, 3800.0]}, "guid": "0d4999f1-9475-4242-80b3-c30a7de078f9"}], "Model::Mesh::Floor": [{"dtype": "compas.datastructures/Mesh", "data": {"attributes": {}, "default_vertex_attributes": {"x": 0.0, "y": 0.0, "z": 0.0}, "default_edge_attributes": {}, "default_face_attributes": {}, "vertex": {"0": {"x": -3000.0, "y": -3000.0, "z": 3800.0}, "1": {"x": -3000.0, "y": 3000.0, "z": 3800.0}, "2": {"x": 3000.0, "y": 3000.0, "z": 3800.0}, "3": {"x": 3000.0, "y": -3000.0, "z": 3800.0}}, "face": {"0": [0, 1, 2, 3]}, "facedata": {"0": {}}, "edgedata": {}, "max_vertex": 3, "max_face": 0}, "guid": "15b8b03f-e207-4735-a28c-a5fa5fc7dd79"}]}
-=======
-{"Model::Line::Segments": [{"dtype": "compas.geometry/Line", "data": {"start": [-3000.0, -3000.0, 0.0], "end": [-3000.0, -3000.0, 3800.0]}, "guid": "f360cf71-7ab6-496d-a080-84b52457f505"}, {"dtype": "compas.geometry/Line", "data": {"start": [-3000.0, 3000.0, 0.0], "end": [-3000.0, 3000.0, 3800.0]}, "guid": "1769d3c0-79e0-48aa-b412-9f23e8234f9e"}, {"dtype": "compas.geometry/Line", "data": {"start": [3000.0, 3000.0, 0.0], "end": [3000.0, 3000.0, 3800.0]}, "guid": "1c8eca81-7fbc-4bdc-b35c-f063c4aca48a"}, {"dtype": "compas.geometry/Line", "data": {"start": [3000.0, -3000.0, 0.0], "end": [3000.0, -3000.0, 3800.0]}, "guid": "8c2606f8-21ac-42e9-a752-1a014c1f0a5e"}, {"dtype": "compas.geometry/Line", "data": {"start": [-3000.0, -3000.0, 3800.0], "end": [-3000.0, 3000.0, 3800.0]}, "guid": "288106c5-7bc8-4ee5-994f-2e95065f9d71"}, {"dtype": "compas.geometry/Line", "data": {"start": [-3000.0, 3000.0, 3800.0], "end": [3000.0, 3000.0, 3800.0]}, "guid": "2ae63142-1c55-401c-8de3-71acc7654d6e"}, {"dtype": "compas.geometry/Line", "data": {"start": [3000.0, 3000.0, 3800.0], "end": [3000.0, -3000.0, 3800.0]}, "guid": "d18dd005-c16c-4810-b499-f34e7c6c68eb"}, {"dtype": "compas.geometry/Line", "data": {"start": [3000.0, -3000.0, 3800.0], "end": [-3000.0, -3000.0, 3800.0]}, "guid": "b18871e5-9805-497e-ac92-832f7e3d48b2"}], "Model::Mesh::Floor": [{"dtype": "compas.datastructures/Mesh", "data": {"attributes": {}, "default_vertex_attributes": {"x": 0.0, "y": 0.0, "z": 0.0}, "default_edge_attributes": {}, "default_face_attributes": {}, "vertex": {"0": {"x": -3000.0, "y": -3000.0, "z": 3800.0}, "1": {"x": -3000.0, "y": 3000.0, "z": 3800.0}, "2": {"x": 3000.0, "y": 3000.0, "z": 3800.0}, "3": {"x": 3000.0, "y": -3000.0, "z": 3800.0}}, "face": {"0": [0, 1, 2, 3]}, "facedata": {"0": {}}, "edgedata": {}, "max_vertex": 3, "max_face": 0}, "guid": "04ab56df-9d73-4658-a84f-87814edb2ecf"}]}
->>>>>>> 81f3dd91
+{
+    "Model::Line::Segments": [
+        {
+            "dtype": "compas.geometry/Line",
+            "data": {
+                "start": [
+                    -3000.0,
+                    -3000.0,
+                    0.0
+                ],
+                "end": [
+                    -3000.0,
+                    -3000.0,
+                    3800.0
+                ]
+            },
+            "guid": "4a2c4a1e-a724-431a-9652-7c15e273c00d"
+        },
+        {
+            "dtype": "compas.geometry/Line",
+            "data": {
+                "start": [
+                    -3000.0,
+                    3000.0,
+                    0.0
+                ],
+                "end": [
+                    -3000.0,
+                    3000.0,
+                    3800.0
+                ]
+            },
+            "guid": "fbc386d2-8895-4bbf-a81e-671b3b974316"
+        },
+        {
+            "dtype": "compas.geometry/Line",
+            "data": {
+                "start": [
+                    3000.0,
+                    3000.0,
+                    0.0
+                ],
+                "end": [
+                    3000.0,
+                    3000.0,
+                    3800.0
+                ]
+            },
+            "guid": "5a9e8822-188e-4034-a32c-a787d7fb3e7e"
+        },
+        {
+            "dtype": "compas.geometry/Line",
+            "data": {
+                "start": [
+                    3000.0,
+                    -3000.0,
+                    0.0
+                ],
+                "end": [
+                    3000.0,
+                    -3000.0,
+                    3800.0
+                ]
+            },
+            "guid": "88329074-304e-47da-86da-076392fe6621"
+        },
+        {
+            "dtype": "compas.geometry/Line",
+            "data": {
+                "start": [
+                    -3000.0,
+                    -3000.0,
+                    3800.0
+                ],
+                "end": [
+                    -3000.0,
+                    3000.0,
+                    3800.0
+                ]
+            },
+            "guid": "a82f4401-5601-4fe8-b740-9832dae39935"
+        },
+        {
+            "dtype": "compas.geometry/Line",
+            "data": {
+                "start": [
+                    -3000.0,
+                    3000.0,
+                    3800.0
+                ],
+                "end": [
+                    3000.0,
+                    3000.0,
+                    3800.0
+                ]
+            },
+            "guid": "979e94ed-c4f2-48c6-a364-2d1e1c37a3cd"
+        },
+        {
+            "dtype": "compas.geometry/Line",
+            "data": {
+                "start": [
+                    3000.0,
+                    3000.0,
+                    3800.0
+                ],
+                "end": [
+                    3000.0,
+                    -3000.0,
+                    3800.0
+                ]
+            },
+            "guid": "c22f45b2-1f4a-4879-b71c-328197866fbc"
+        },
+        {
+            "dtype": "compas.geometry/Line",
+            "data": {
+                "start": [
+                    3000.0,
+                    -3000.0,
+                    3800.0
+                ],
+                "end": [
+                    -3000.0,
+                    -3000.0,
+                    3800.0
+                ]
+            },
+            "guid": "0d4999f1-9475-4242-80b3-c30a7de078f9"
+        }
+    ],
+    "Model::Mesh::Floor": [
+        {
+            "dtype": "compas.datastructures/Mesh",
+            "data": {
+                "attributes": {},
+                "default_vertex_attributes": {
+                    "x": 0.0,
+                    "y": 0.0,
+                    "z": 0.0
+                },
+                "default_edge_attributes": {},
+                "default_face_attributes": {},
+                "vertex": {
+                    "0": {
+                        "x": -3000.0,
+                        "y": -3000.0,
+                        "z": 3800.0
+                    },
+                    "1": {
+                        "x": -3000.0,
+                        "y": 3000.0,
+                        "z": 3800.0
+                    },
+                    "2": {
+                        "x": 3000.0,
+                        "y": 3000.0,
+                        "z": 3800.0
+                    },
+                    "3": {
+                        "x": 3000.0,
+                        "y": -3000.0,
+                        "z": 3800.0
+                    }
+                },
+                "face": {
+                    "0": [
+                        0,
+                        1,
+                        2,
+                        3
+                    ]
+                },
+                "facedata": {
+                    "0": {}
+                },
+                "edgedata": {},
+                "max_vertex": 3,
+                "max_face": 0
+            },
+            "guid": "15b8b03f-e207-4735-a28c-a5fa5fc7dd79"
+        }
+    ]
+}